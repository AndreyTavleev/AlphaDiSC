<<<<<<< HEAD
=======
#!/usr/bin/env python3
"""
Module contains several classes that represent vertical structure of accretion disc in case
of (tabular) Mesa opacity and(or) EOS.

Class MesaVerticalStructure --  for (tabular) Mesa opacities and EOS with radiative energy transport.
Class MesaIdealVerticalStructure -- for (tabular) Mesa opacities and ideal gas EOS with radiative energy transport.
Class MesaVerticalStructureAdiabatic -- for (tabular) Mesa opacities and EOS with adiabatic energy transport.
Class MesaVerticalStructureFirstAssumption -- for (tabular) Mesa opacities and EOS with radiative+adiabatic energy
    transport.
Class MesaVerticalStructureRadConv -- for (tabular) Mesa opacities and EOS with radiative+convective energy transport.

"""
>>>>>>> 98d6c2cc
import numpy as np
from astropy import constants as const

<<<<<<< HEAD
from vs import BaseVerticalStructure, Vars, IdealGasMixin, RadiativeTempGradient, BellLin1994TwoComponentOpacityMixin
=======
from vs import BaseVerticalStructure, Vars, IdealGasMixin, RadiativeTempGradient
>>>>>>> 98d6c2cc

sigmaSB = const.sigma_sb.cgs.value
sigmaT = const.sigma_T.cgs.value
mu = const.u.cgs.value
c = const.c.cgs.value
pl_const = const.h

try:
    from opacity import Opac
except ModuleNotFoundError as e:
    raise ModuleNotFoundError('Mesa2py is not installed') from e


class BaseMesaVerticalStructure(BaseVerticalStructure):
    def __init__(self, Mx, alpha, r, F, eps=1e-5, mu=0.6, abundance='solar'):
        super().__init__(Mx, alpha, r, F, eps=eps, mu=mu)
        self.mesaop = Opac(abundance)


class MesaGasMixin:
    def law_of_rho(self, P, T, full_output):
        if full_output:
            rho, eos = self.mesaop.rho(P, T, full_output=full_output)
            return rho, eos
        else:
            return self.mesaop.rho(P, T, full_output=full_output)


class MesaOpacityMixin:
    def law_of_opacity(self, rho, T, lnfree_e):
        return self.mesaop.kappa(rho, T, lnfree_e=lnfree_e)


class AdiabaticTempGradient:
    """
    Temperature gradient class. Return adiabatic d(lnT)/d(lnP) from Mesa.

    """
    def dlnTdlnP(self, y, t):
        rho, eos = self.mesaop.rho(y[Vars.P] * self.P_norm, y[Vars.T] * self.T_norm, full_output=True)
        return eos.grad_ad


class FirstAssumptionRadiativeConvectiveGradient:
    """
    Temperature gradient class. Calculate d(lnT)/d(lnP) in first assumption.
    If gradient is over-adiabatic, then return adiabatic gradient, else calculate radiative gradient.

    """
    def dlnTdlnP(self, y, t):
        varkappa = self.opacity(y)
        rho, eos = self.mesaop.rho(y[Vars.P] * self.P_norm, y[Vars.T] * self.T_norm, True)

        if t == 1:
            dlnTdlnP_rad = - self.dQdz(y, t) * (y[Vars.P] / y[Vars.T] ** 4) * 3 * varkappa * (
                    self.Q_norm * self.P_norm / self.T_norm ** 4) / (16 * sigmaSB * self.z0 * self.omegaK ** 2)
        else:
            dTdz = ((abs(y[Vars.Q]) / y[Vars.T] ** 3) * 3 * varkappa * rho * self.z0 * self.Q_norm / (
                    16 * sigmaSB * self.T_norm ** 4))
            dPdz = rho * (1 - t) * self.omegaK ** 2 * self.z0 ** 2 / self.P_norm

            dlnTdlnP_rad = (y[Vars.P] / y[Vars.T]) * (dTdz / dPdz)

        if dlnTdlnP_rad < eos.grad_ad:
            return dlnTdlnP_rad
        else:
            return eos.grad_ad


class RadConvTempGradient:
    """
    Temperature gradient class. Calculate d(lnT)/d(lnP) in presence of convection according to mixing length theory.

    """
    def dlnTdlnP(self, y, t):
        rho, eos = self.rho(y, True)
        varkappa = self.opacity(y, lnfree_e=eos.lnfree_e)

        if t == 1:
            dlnTdlnP_rad = - self.dQdz(y, t) * (y[Vars.P] / y[Vars.T] ** 4) * 3 * varkappa * (
                    self.Q_norm * self.P_norm / self.T_norm ** 4) / (16 * sigmaSB * self.z0 * self.omegaK ** 2)
        else:
            dTdz = (abs(y[Vars.Q]) / y[Vars.T] ** 3) * 3 * varkappa * rho * self.z0 * self.Q_norm / (
                    16 * sigmaSB * self.T_norm ** 4)
            dPdz = rho * (1 - t) * self.omegaK ** 2 * self.z0 ** 2 / self.P_norm
            dlnTdlnP_rad = (y[Vars.P] / y[Vars.T]) * (dTdz / dPdz)

        if dlnTdlnP_rad < eos.grad_ad:
            return dlnTdlnP_rad
        if t == 1:
            return dlnTdlnP_rad

        alpha_ml = 1.5
        H_p = y[Vars.P] * self.P_norm / (
                rho * self.omegaK ** 2 * self.z0 * (1 - t) + self.omegaK * np.sqrt(y[Vars.P] * self.P_norm * rho))
        H_ml = alpha_ml * H_p
        omega = varkappa * rho * H_ml
        A = 9 / 8 * omega ** 2 / (3 + omega ** 2)
        der = eos.dlnRho_dlnT_const_Pgas

        VV = -((3 + omega ** 2) / (
                3 * omega)) ** 2 * eos.c_p ** 2 * rho ** 2 * H_ml ** 2 * self.omegaK ** 2 * self.z0 * (1 - t) / (
                     512 * sigmaSB ** 2 * y[Vars.T] ** 6 * self.T_norm ** 6 * H_p) * der * (
                     dlnTdlnP_rad - eos.grad_ad)
        V = 1 / np.sqrt(VV)

        coeff = [2 * A, V, V ** 2, - V]
<<<<<<< HEAD
        # print(coeff)
=======
>>>>>>> 98d6c2cc
        try:
            x = np.roots(coeff)
        except np.linalg.LinAlgError:
            print('LinAlgError')
            breakpoint()

        x = [a.real for a in x if a.imag == 0 and 0.0 < a.real < 1.0]
        if len(x) != 1:
            print('not one x of there is no right x')
            breakpoint()
        x = x[0]
<<<<<<< HEAD

        # print(x)
        # print(H_p, H_ml, omega, eos.c_p, eos.dlnRho_dlnT_const_Pgas, dlnTdlnP_rad - eos.grad_ad, VV, rho,
        #       y[Vars.P] * self.P_norm, y[Vars.T] * self.T_norm, eos.grad_ad, dlnTdlnP_rad, varkappa)

=======
>>>>>>> 98d6c2cc
        dlnTdlnP_conv = eos.grad_ad + (dlnTdlnP_rad - eos.grad_ad) * x * (x + V)
        return dlnTdlnP_conv


<<<<<<< HEAD
class Advection:
    def Q_adv(self, P):
        v_r = - self.alpha * self.r * self.omegaK * (self.z0 / self.r) ** 2
        beta = 1
        Q_adv = v_r * (self.z0 / self.r) * P * (-15 + 99 / 8 * beta)
        return Q_adv

    def initial(self):
        """
        Initial conditions.

        Returns
        -------
        array

        """

        Q_initial = self.Q_initial()
        y = np.empty(4, dtype=np.float)
        y[Vars.S] = 0
        # y[Vars.S] = 0.1 / self.sigma_norm
        # y[Vars.S] = self.P_ph() / (self.z0 * self.omegaK ** 2) / self.sigma_norm
        y[Vars.P] = self.P_ph() / self.P_norm
        y[Vars.Q] = Q_initial
        y[Vars.T] = ((Q_initial - self.Q_adv(y[Vars.P] * self.P_norm) / self.Q_norm) * self.Q_norm / sigmaSB) ** (
                1 / 4) / self.T_norm
        return y

    def photospheric_pressure_equation(self, tau, y):
        Teff = ((self.Q0 - self.Q_adv(y)) / sigmaSB) ** (1 / 4)
        T = Teff * (1 / 2 + 3 * tau / 4) ** (1 / 4)
        rho = self.law_of_rho(y, T)
        varkappa = self.law_of_opacity(rho, T)
        return self.z0 * self.omegaK ** 2 / varkappa


class ExternalIrradiation:

    def k_d_nu(self, nu):  # cross-section in cm2
        E = (pl_const * nu * Hz).to('keV').value

        if 0.030 <= E <= 0.100:
            c_0 = 17.3
            c_1 = 608.1
            c_2 = -2150.0
        elif 0.100 < E <= 0.284:
            c_0 = 34.6
            c_1 = 267.9
            c_2 = -476.1
        elif 0.284 < E <= 0.400:
            c_0 = 78.1
            c_1 = 18.8
            c_2 = 4.3
        elif 0.400 < E <= 0.532:
            c_0 = 71.4
            c_1 = 66.8
            c_2 = -51.4
        elif 0.532 < E <= 0.707:
            c_0 = 95.5
            c_1 = 145.8
            c_2 = -61.1
        elif 0.707 < E <= 0.867:
            c_0 = 308.9
            c_1 = -380.6
            c_2 = 294.0
        elif 0.867 < E <= 1.303:
            c_0 = 120.6
            c_1 = 169.3
            c_2 = -47.7
        elif 1.303 < E <= 1.840:
            c_0 = 141.3
            c_1 = 146.8
            c_2 = -31.5
        elif 1.840 < E <= 2.471:
            c_0 = 202.7
            c_1 = 104.7
            c_2 = -17.0
        elif 2.471 < E <= 3.210:
            c_0 = 342.7
            c_1 = 18.7
            c_2 = 0.0
        elif 3.210 < E <= 4.038:
            c_0 = 352.2
            c_1 = 18.7
            c_2 = 0.0
        elif 4.038 < E <= 7.111:
            c_0 = 433.9
            c_1 = -2.4
            c_2 = 0.75
        elif 7.111 < E <= 8.331:
            c_0 = 629.0
            c_1 = 30.9
            c_2 = 0.0
        elif 8.331 < E <= 10.000:
            c_0 = 701.2
            c_1 = 25.2
            c_2 = 0.0

        result = (c_0 + c_1 * E + c_2 * E ** 2) * E ** (-3) * 1e-24  # cross-section in cm2
        return result

    def J_tot(self, F_nu, y, tau_0):
        sigma = 0.34
        k_d_nu = 2
        tau = (sigma + k_d_nu) * y[Vars.S] * self.sigma_norm
        lamb = sigma / (sigma + k_d_nu)
        k = np.sqrt(3 * (1 - lamb))
        zeta_0 = np.cos(self.theta_irr)

        D_nu = 3 * lamb * zeta_0 ** 2 / (1 - k ** 2 * zeta_0 ** 2)

        C_nu = D_nu * (1 + np.exp(-tau_0 / zeta_0) + 2 / (3 * zeta_0) * (1 + np.exp(-tau_0 / zeta_0))) / (
                1 + np.exp(-k * tau_0) + 2 * k / 3 * (1 + np.exp(-k * tau_0)))

        J_tot = F_nu / (4 * np.pi) * (
                C_nu * (np.exp(-k * tau) + np.exp(-k * (tau_0 - tau))) +
                (1 - D_nu) * (np.exp(-tau / zeta_0) + np.exp(-(tau_0 - tau) / zeta_0))
        )

        return J_tot

    def H_tot(self, F_nu, tau_0):
        sigma = 0.34
        k_d_nu = 2
        tau = (sigma + k_d_nu) * 0.1
        # tau = (sigma + k_d_nu) * self.P_ph() / (self.z0 * self.omegaK ** 2)
        lamb = sigma / (sigma + k_d_nu)
        k = np.sqrt(3 * (1 - lamb))
        zeta_0 = np.cos(self.theta_irr)

        D_nu = 3 * lamb * zeta_0 ** 2 / (1 - k ** 2 * zeta_0 ** 2)

        C_nu = D_nu * (1 + np.exp(-tau_0 / zeta_0) + 2 / (3 * zeta_0) * (1 + np.exp(-tau_0 / zeta_0))) / (
                1 + np.exp(-k * tau_0) + 2 * k / 3 * (1 + np.exp(-k * tau_0)))

        H_tot = F_nu * (
                k * C_nu / 3 * (np.exp(-k * tau) - np.exp(-k * (tau_0 - tau))) +
                (zeta_0 - D_nu / (3 * zeta_0)) * (np.exp(-tau / zeta_0) - np.exp(-(tau_0 - tau) / zeta_0))
        )

        return H_tot

    def epsilon(self, y):
        rho = self.rho(y)
        tau_0 = np.infty
        k_d_nu = 2
        epsilon = 4 * np.pi * rho * simps(k_d_nu * self.J_tot(self.F_nu_irr, y, tau_0), self.nu_irr)
        return epsilon

    def Q_irr_ph(self):
        tau_0 = np.infty
        Qirr = simps(self.H_tot(self.F_nu_irr, tau_0), self.nu_irr)
        return Qirr

    def Q_initial(self):
        result = 1 + self.Q_irr_ph() / self.Q_norm
        # print('Q_irr, Q_norm =', self.Q_irr_ph(), self.Q_norm)
        # print('Initial =', result)
        return result

    def dQdz(self, y, t):
        w_r_phi = self.viscosity(y)
        result = -(3 / 2) * self.z0 * self.omegaK * w_r_phi / self.Q_norm - self.epsilon(y) * self.z0 / self.Q_norm
        # print('dQdz =', result, -(3 / 2) * self.z0 * self.omegaK * w_r_phi / self.Q_norm, self.epsilon(y))
        return result


class ExternalIrradiationZeroAssumption:
    def Q_initial(self):
        return 1 + self.Q_irr / self.Q_norm


=======
>>>>>>> 98d6c2cc
class MesaVerticalStructure(MesaGasMixin, MesaOpacityMixin, RadiativeTempGradient, BaseMesaVerticalStructure):
    """
    Vertical structure class for (tabular) Mesa opacities and EOS with radiative energy transport.

    """
    pass


class MesaIdealVerticalStructure(IdealGasMixin, MesaOpacityMixin, RadiativeTempGradient, BaseMesaVerticalStructure):
    """
    Vertical structure class for (tabular) Mesa opacities and ideal gas EOS with radiative energy transport.

    """
    pass


class MesaVerticalStructureAdiabatic(MesaGasMixin, MesaOpacityMixin, AdiabaticTempGradient, BaseMesaVerticalStructure):
    """
    Vertical structure class for (tabular) Mesa opacities and EOS with adiabatic energy transport.

    """
    pass


class MesaVerticalStructureFirstAssumption(MesaGasMixin, MesaOpacityMixin, FirstAssumptionRadiativeConvectiveGradient,
                                           BaseMesaVerticalStructure):
    """
    Vertical structure class for (tabular) Mesa opacities and EOS with radiative+adiabatic energy transport.

    """
    pass


<<<<<<< HEAD
class MesaVerticalStructureAdvection(MesaGasMixin, MesaOpacityMixin, RadiativeTempGradient, Advection,
                                     BaseMesaVerticalStructure):
    pass


class MesaIdealVerticalStructureAdvection(IdealGasMixin, MesaOpacityMixin, RadiativeTempGradient, Advection,
                                          BaseMesaVerticalStructure):
=======
class MesaVerticalStructureRadConv(MesaGasMixin, MesaOpacityMixin, RadConvTempGradient, BaseMesaVerticalStructure):
    """
    Vertical structure class for (tabular) Mesa opacities and EOS with radiative+convective energy transport.

    """
>>>>>>> 98d6c2cc
    pass<|MERGE_RESOLUTION|>--- conflicted
+++ resolved
@@ -1,5 +1,3 @@
-<<<<<<< HEAD
-=======
 #!/usr/bin/env python3
 """
 Module contains several classes that represent vertical structure of accretion disc in case
@@ -13,15 +11,13 @@
 Class MesaVerticalStructureRadConv -- for (tabular) Mesa opacities and EOS with radiative+convective energy transport.
 
 """
->>>>>>> 98d6c2cc
 import numpy as np
 from astropy import constants as const
-
-<<<<<<< HEAD
+from astropy.units import Hz
+from scipy.integrate import simps, solve_ivp
+from scipy.optimize import newton
+
 from vs import BaseVerticalStructure, Vars, IdealGasMixin, RadiativeTempGradient, BellLin1994TwoComponentOpacityMixin
-=======
-from vs import BaseVerticalStructure, Vars, IdealGasMixin, RadiativeTempGradient
->>>>>>> 98d6c2cc
 
 sigmaSB = const.sigma_sb.cgs.value
 sigmaT = const.sigma_T.cgs.value
@@ -129,10 +125,7 @@
         V = 1 / np.sqrt(VV)
 
         coeff = [2 * A, V, V ** 2, - V]
-<<<<<<< HEAD
         # print(coeff)
-=======
->>>>>>> 98d6c2cc
         try:
             x = np.roots(coeff)
         except np.linalg.LinAlgError:
@@ -144,19 +137,14 @@
             print('not one x of there is no right x')
             breakpoint()
         x = x[0]
-<<<<<<< HEAD
-
         # print(x)
         # print(H_p, H_ml, omega, eos.c_p, eos.dlnRho_dlnT_const_Pgas, dlnTdlnP_rad - eos.grad_ad, VV, rho,
         #       y[Vars.P] * self.P_norm, y[Vars.T] * self.T_norm, eos.grad_ad, dlnTdlnP_rad, varkappa)
 
-=======
->>>>>>> 98d6c2cc
         dlnTdlnP_conv = eos.grad_ad + (dlnTdlnP_rad - eos.grad_ad) * x * (x + V)
         return dlnTdlnP_conv
 
 
-<<<<<<< HEAD
 class Advection:
     def Q_adv(self, P):
         v_r = - self.alpha * self.r * self.omegaK * (self.z0 / self.r) ** 2
@@ -329,8 +317,6 @@
         return 1 + self.Q_irr / self.Q_norm
 
 
-=======
->>>>>>> 98d6c2cc
 class MesaVerticalStructure(MesaGasMixin, MesaOpacityMixin, RadiativeTempGradient, BaseMesaVerticalStructure):
     """
     Vertical structure class for (tabular) Mesa opacities and EOS with radiative energy transport.
@@ -364,7 +350,47 @@
     pass
 
 
-<<<<<<< HEAD
+class MesaVerticalStructureRadConv(MesaGasMixin, MesaOpacityMixin, RadConvTempGradient, BaseMesaVerticalStructure):
+    """
+    Vertical structure class for (tabular) Mesa opacities and EOS with radiative+convective energy transport.
+
+    """
+    pass
+
+
+class MesaVerticalStructureRadConvExternalIrradiation(MesaGasMixin, MesaOpacityMixin, RadConvTempGradient,
+                                                      ExternalIrradiation, BaseMesaVerticalStructure):
+    def __init__(self, Mx, alpha, r, F, nu_irr, F_nu_irr, theta_irr=None, eps=1e-5, abundance='solar'):
+        super().__init__(Mx, alpha, r, F, eps=eps, mu=0.6, abundance=abundance)
+        self.nu_irr = nu_irr
+        self.F_nu_irr = F_nu_irr
+        if theta_irr is None:
+            self.theta_irr = np.arccos(1 / 8 * (self.z0 / self.r))
+        else:
+            self.theta_irr = theta_irr
+
+
+class MesaVerticalStructureRadConvExternalIrradiationZeroAssumption(MesaGasMixin, MesaOpacityMixin, RadConvTempGradient,
+                                                                    ExternalIrradiationZeroAssumption,
+                                                                    BaseMesaVerticalStructure):
+    def __init__(self, Mx, alpha, r, F, eps=1e-5, abundance='solar'):
+        super().__init__(Mx, alpha, r, F, eps=eps, mu=0.6, abundance=abundance)
+        h = np.sqrt(self.GM * self.r)
+        albedo = 0.5
+        eta_accr = 0.1
+        rg = 2 * self.GM / c ** 2
+        r_in = 3 * rg
+        func = 1 - np.sqrt(r_in / r)
+        Mdot = self.F / (h * func)
+        q = 1 / 8
+        C_irr = (1 - albedo) * q * self.z0 / self.r
+        self.Q_irr = C_irr * eta_accr * Mdot * c ** 2 / (4 * np.pi * self.r ** 2)
+
+        self.Teff = ((self.Q0 + self.Q_irr) / sigmaSB) ** (1 / 4)
+        self.Tirr = (self.Q_irr / sigmaSB) ** (1 / 4)
+        self.Tvis = (self.Q0 / sigmaSB) ** (1 / 4)
+
+
 class MesaVerticalStructureAdvection(MesaGasMixin, MesaOpacityMixin, RadiativeTempGradient, Advection,
                                      BaseMesaVerticalStructure):
     pass
@@ -372,11 +398,9 @@
 
 class MesaIdealVerticalStructureAdvection(IdealGasMixin, MesaOpacityMixin, RadiativeTempGradient, Advection,
                                           BaseMesaVerticalStructure):
-=======
-class MesaVerticalStructureRadConv(MesaGasMixin, MesaOpacityMixin, RadConvTempGradient, BaseMesaVerticalStructure):
-    """
-    Vertical structure class for (tabular) Mesa opacities and EOS with radiative+convective energy transport.
-
-    """
->>>>>>> 98d6c2cc
+    pass
+
+
+class MesaVerticalStructureRadConvAdvection(MesaGasMixin, MesaOpacityMixin, RadConvTempGradient, Advection,
+                                            BaseMesaVerticalStructure):
     pass