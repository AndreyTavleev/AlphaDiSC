--- conflicted
+++ resolved
@@ -332,10 +332,7 @@
 
         z0r, result = brentq(dq, z0r, z0r / factor, full_output=True)
         self.z0 = z0r * self.r
-<<<<<<< HEAD
-=======
         self.fitted = True
->>>>>>> b489d4ec
         return z0r, result
 
 
