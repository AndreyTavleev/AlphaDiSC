# DiscVerSt — accretion disc vertical structure calculation

This code calculates vertical structure of accretion discs around neutron stars and black holes.

## Contents

   * [Installation](#Installation)
      * [Analytical opacities and EoS](#Analytical-opacities-and-EoS)
      * [Tabular opacities and EoS](#Tabular-opacities-and-EoS)
   * [Calculate structure](#Calculate-structure)
   * [Irradiated discs](#Irradiated-discs)
   * [Structure Choice](#Structure-Choice)
   * [Vertical and radial profile calculation, S-curves](#Vertical-and-radial-profile-calculation-S-curves)
   * [Physical background](#Physical-background)
   * [Calculation tips and tricks](#Calculation-tips-and-tricks)

## Installation

### Analytical opacities and EoS

If you only need analytical approximation for opacity and equation of state, choose this installation way.

1. Create and activate virtual environment

``` shell
$ python3 -m venv ~/.venv/vs
$ source ~/.venv/vs/bin/activate
```

2. Update pip and setuptools

``` shell
$ pip3 install -U pip setuptools
```

3. Install 'disc_verst' package

``` shell
$ pip3 install git+https://github.com/AndreyTavleev/DiscVerSt.git
```

4. Run Python script to calculate a simple structure:

``` shell
$ python3 -m disc_verst.vs
```

	Finding Pi parameters of structure and making a structure plot. 
	Structure with Kramers opacity and ideal gas EoS.
	M = 1.98841e+34 grams
	r = 1.1813e+09 cm = 400 rg
	alpha = 0.01
	Mdot = 1e+17 g/s
	The vertical structure has been calculated successfully.
	Pi parameters = [7.10271534 0.4859551  1.13097882 0.3985615 ]
	z0/r =  0.028869666211114635
	Plot of structure is successfully saved to fig/vs.pdf.

### Tabular opacities and EoS

['mesa2py'](https://github.com/hombit/mesa2py) is used to bind tabular opacities and EoS routines 
from [MESA code](http://docs.mesastar.org) to Python3.
If you want to use tabular values of opacity and EoS to calculate the structure, you should use a Docker image we provide.
The image includes MESA SDK, pre-compiled static C-library binding `eos` and `kappa` MESA modules, and Python binding module.

Download and create an alias of the Docker image:

``` shell
$ docker pull ghcr.io/andreytavleev/discverst:latest
$ docker tag ghcr.io/andreytavleev/discverst discverst
```

Or build the Docker image by yourself:

``` shell
$ git clone https://github.com/AndreyTavleev/DiscVerSt.git
$ cd DiscVerSt
$ docker build -t discverst .
```

Then run 'discverst' image as a container and try `mesa_vs.main()`

``` shell
$ docker run -v$(pwd)/fig:/app/fig --rm -ti discverst python3 -m disc_verst.mesa_vs
```

	Calculating structure and making a structure plot.
	Structure with tabular MESA opacity and EoS.
    Chemical composition is solar.
	M = 1.98841e+34 grams
	r = 1.1813e+09 cm = 400 rg
	alpha = 0.01
	Mdot = 1e+17 g/s
	The vertical structure has been calculated successfully.
	z0/r =  0.029812574021917705
	Plot of structure is successfully saved to fig/vs_mesa.pdf.

As the result, the plot `vs_mesa.pdf` is saved to the `/app/fig/` (`/app/` is the working directory) 
in the container and to the `./fig/` in the host machine. 

## Calculate structure

Module `vs` contains several classes that represent the vertical 
structure of accretion discs in X-ray binaries for different analytical approximations 
of the opacity law. The classes calculate vertical structure of the disc for given parameters,
and allow to study its viscous stability.

Module `mesa_vs` contains some additional classes, that represent 
the vertical structure for tabular opacities, EoS, and convective energy transport.

Both `vs` and `mesa_vs` modules have Python docstrings with description of available structure classes,
use Python's build-in `help` function to read them:
``` python3
help(disc_verst.vs)
help(disc_verst.mesa_vs)
```

### Example of analytical opacities and EoS calculation:

``` python3
from disc_verst import vs

# Input parameters:
M = 2e33  # Mass of central object in grams
alpha = 0.01  # alpha parameter
r = 2e9  # radius in cm
F = 2e34  # viscous torque
mu = 0.6  # molecular weight

# Structure with (Bell & Lin, 1994) power-law opacities and ideal gas EoS
# with molecular weight mu and radiative temperature gradient.

vertstr = vs.IdealBellLin1994VerticalStructure(Mx=M, alpha=alpha, r=r, F=F, mu=mu)  # create the structure object
# the estimation of z0r free parameter is calculated automatically (default)
z0r, result = vertstr.fit(z0r_estimation=None)  # calculate structure
varkappa_C, rho_C, T_C, P_C, Sigma0 = vertstr.parameters_C()
print(z0r)  # semi-thickness z0/r of disc
print(varkappa_C, rho_C, T_C, P_C)  # Opacity, bulk density, temperature and gas pressure in the symmetry plane of disc
print(Sigma0)  # Surface density of disc
print(vertstr.tau())  # optical thickness of disc
```

### Example of tabular opacities and EoS calculation:

``` shell
$ docker run --rm -ti discverst python3
```

``` python3
from disc_verst import mesa_vs

# Input parameters:
M = 2e33  # Mass of central object in grams
alpha = 0.01  # alpha parameter
r = 2e9  # radius in cm
F = 2e34  # viscous torque

# Structure with tabular MESA opacities and EoS 
# and both radiative and convective energy transport,
# default chemical composition is solar.

vertstr = mesa_vs.MesaVerticalStructureRadConv(Mx=M, alpha=alpha, r=r, F=F)  # create the structure object
z0r, result = vertstr.fit()  # calculate structure
varkappa_C, rho_C, T_C, P_C, Sigma0 = vertstr.parameters_C()
print(z0r)  # semi-thickness z0/r of disc
print(varkappa_C, rho_C, T_C, P_C)  # Opacity, bulk density, temperature and gas pressure in the symmetry plane of disc
print(Sigma0)  # Surface density of disc
print(vertstr.tau())  # optical thickness of disc
```

You can run your own files inside Docker

``` shell
$ docker run -v/path_to/your_file/file.py:/app/file.py --rm -ti discverst python3 file.py
```

## Irradiated discs

Module `mesa_vs` also contains classes that represent 
the vertical structure of self-irradiated discs. Description of structure classes 
with irradiation is available in `mesa_vs` help.
``` python3
help(disc_verst.mesa_vs)
```

Irradiation can be taken into account in two ways:

1. Via either irradiation temperature `T_irr` ($T_{\rm irr}$) or irradiation parameter `C_irr` ($C_{\rm irr}$).
   This case corresponds to a simple model for the irradiation: the external flux doesn't penetrate 
   into the disc and only heats the disc surface. $T_{\rm irr}$ and $C_{\rm irr}$ relate as following:
```math
\sigma_{\rm SB} T^4_{\rm irr} = C_{\rm irr} \frac{\eta \dot{M}c^2}{4\pi r^2},
```
   where $\eta=0.1$ is the accretion efficiency.  
2. In the second approximation the external flux is penetrated into the disc and affect the energy flux
   and disc temperature. In this case there are more additional parameters are required, which describe
   the incident spectral flux:
```math
F^{\nu}_{\rm irr} = \frac{L_{\rm X}}{4\pi r^2} \, S(\nu).
```
   Such parameters are: frequency range `nu_irr`, units of frequency range 
   `spectrum_irr_par`, spectrum `spectrum_irr`, luminosity of irradiation source `L_X_irr` 
   and the cosine of incident angle `cos_theta_irr`. 
   1. Frequency range `nu_irr` is an array-like and can be either in Hz (`spectrum_irr_par='nu'`) or in kEV (`spectrum_irr_par='E_in_keV'`).
   2. Spectrum `spectrum_irr` can be either an array-like or a Python function. 
      - If `spectrum_irr` is an array-like, it must be in 1/Hz or in 1/keV depending on 'spectrum_irr_par',
         must be normalised to unity, and its size must be equal to `nu_irr.size`.
      - If `spectrum_irr` is a Python function, the spectrum is calculated 
         for the frequency range `nu_irr` and automatically normalised to unity over `nu_irr`. 
         Note, that units of `nu_irr` and units of `spectrum_irr` arguments must be consistent. 
         There are two optional parameters `args_spectrum_irr` and `kwargs_spectrum_irr` 
         for arguments (keyword arguments) of spectrum function.
   3. Cosine of incident angle `cos_theta_irr` can be either exact value or `None`. In the latter case
      cosine is calculated self-consistently as `cos_theta_irr_exp * z0 / r`, where `cos_theta_irr_exp` is
      additional parameter, namely the $({\rm d}\ln z_0/{\rm d}\ln r - 1)$ derivative.

### Example of a simple irradiation calculation:

``` python3
from disc_verst import mesa_vs

# Input parameters:
M = 2e33  # Mass of central object in grams
alpha = 0.01  # alpha parameter
r = 2e9  # radius in cm
F = 2e34  # viscous torque
Tirr = 1.2e4  # irradiation temperature

# Structure with tabular MESA opacities and EoS,
# both radiative and convective energy transport,
# default chemical composition is solar, 
# external irradiation is taken into account
# through the simple scheme.

vertstr = mesa_vs.MesaVerticalStructureRadConvExternalIrradiationZeroAssumption(
                     Mx=M, alpha=alpha, r=r, F=F, T_irr=Tirr)  # create the structure object
z0r, result = vertstr.fit()  # calculate structure
varkappa_C, rho_C, T_C, P_C, Sigma0 = vertstr.parameters_C()
print(z0r)  # semi-thickness z0/r of disc
print(varkappa_C, rho_C, T_C, P_C)  # Opacity, bulk density, temperature and gas pressure in the symmetry plane of disc
print(Sigma0)  # Surface density of disc
print(vertstr.tau())  # optical thickness of disc
print(vertstr.C_irr)  # corresponding irradiation parameter
```

### Example of an advanced irradiation scheme:

Define the incident X-ray spectrum as a function of energy in keV:
```math
S_\nu \sim (E/E_0)^n \, \exp(-E/E_0)
```

``` python3
def power_law_exp_spectrum(E, n, scale):
   return (E / scale) ** n * np.exp(-E / scale)
```

Then calculate structure with this spectrum:

``` python3
from disc_verst import mesa_vs
import numpy as np

# Input parameters:
M = 2e33  # Mass of central object in grams
alpha = 0.01  # alpha parameter
r = 4e9  # radius in cm
F = 2e34  # viscous torque
nu_irr = np.geomspace(1, 10, 30)  # energy range from 1 to 10 keV
spectrum_par = 'E_in_keV'  # units of nu_irr if energy in keV
kwargs={'n': -0.4, 'scale': 8}  # spectrum function parameters
cos_theta_irr = None  # incident angle is calculated self-consistently
cos_theta_irr_exp = 1 / 12  # as cos_theta_irr_exp * z0 / r
L_X_irr = 1.0 * 1.25e38 * M / 2e33  #  luminosity of X-ray source = 1.0 * L_eddington

# Structure with tabular MESA opacities and EoS,
# both radiative and convective energy transport,
# default chemical composition is solar, 
# external irradiation is taken into account
# through the advanced scheme.

vertstr = mesa_vs.MesaVerticalStructureRadConvExternalIrradiation(
                     Mx=M, alpha=alpha, r=r, F=F, nu_irr=nu_irr, 
                     spectrum_irr=power_law_exp_spectrum, L_X_irr=L_X_irr,
                     spectrum_irr_par=spectrum_par, 
                     kwargs_spectrum_irr=kwargs,
                     cos_theta_irr=cos_theta_irr, 
                     cos_theta_irr_exp=cos_theta_irr_exp)  # create the structure object
# let us set the free parameters estimations
result = vertstr.fit(z0r_estimation=0.068, Sigma0_estimation=1032)  # calculate structure
# if structure is fitted successfully, cost function must be less than 1e-16
print(result.cost)  # cost function
z0r, Sigma0 = result.x  # Sigma0 is additional free parameter to find
varkappa_C, rho_C, T_C, P_C, Sigma0 = vertstr.parameters_C()
print(z0r)  # semi-thickness z0/r of disc
print(varkappa_C, rho_C, T_C, P_C)  # Opacity, bulk density, temperature and gas pressure in the symmetry plane of disc
print(Sigma0)  # Surface density of disc
print(vertstr.tau())  # optical thickness of disc
print(vertstr.C_irr, vertstr.T_irr)  # irradiation parameter and temperature
```

## Structure choice
Module `profiles`, containing `StructureChoice()` function, serves as interface for creating 
the right structure object in a simpler way. The input parameter of all structure classes is `F` - viscous torque. 
One can use other input parameters instead viscous torque `F` (such as effective temperature $T_{\rm eff}$ and accretion rate $\dot{M}$) using `input` parameter, and choose the structure type using `structure` parameter. The relation between $T_{\rm eff}, \dot{M}$ and $F$:
```math
    \sigma_{\rm SB}T_{\rm eff}^4 = \frac{3}{8\pi} \frac{F\omega_{\rm K}}{r^2}, \quad F = \dot{M}h \left(1 - \sqrt{\frac{r_{\rm in}}{r}}\right) + F_{\rm in},
```
where $r_{\rm in} = 3r_{\rm g}=6GM/c^2$. The default value of viscous torque at the inner boundary of the disc $F_{\rm in}=0$ (it corresponds to Schwarzschild black hole as central source). If $F_{\rm in}\neq0$ you should set the non-zero value of $F_{\rm in}$ manually (`F_in` parameter) for correct calculation of the relation above.

Usage:
``` python3
from disc_verst.profiles import StructureChoice

# Input parameters:
M = 2e33  # Mass of central object in grams
alpha = 0.01  # alpha parameter
r = 4e9  # radius in cm
input = 'Teff'  # the input parameter will be effective temperature
Par = 1e4  # instead of viscous torque F
structure = 'BellLin'  # type of structure
mu = 0.6  # mean molecular weight for this type

# Returns the instance of chosen structure type.
# Also returns viscous torque F, effective temperature Teff and accretion rate Mdot.
vertstr, F, Teff, Mdot = StructureChoice(M=M, alpha=alpha, r=r, Par=Par, 
                                         input=input, structure=structure, mu=mu)
z0r, result = vertstr.fit()  # calculate the structure
```
The `StructureChoice` function has the detailed documentation
``` python3
from disc_verst import profiles

help(profiles.StructureChoice)
```


## Vertical and radial profile calculation, S-curves

Module `profiles` contains functions, that calculate vertical and radial disc profiles and S-curves, and return tables 
with disc parameters. With `profiles.main()` the vertical structure, S-curve and radial structure 
can be calculated for default parameters, stored as tables and plots:
``` shell
$ python3 -m disc_verst.profiles
```

`profiles` contains three functions: `Vertical_Profile`, `S_curve` and `Radial_Profile`.

- `Vertical_Profile` returns table with parameters of disc as functions of vertical coordinate at specific radius.
- `S_curve` calculates S-curve and return table with disc parameters on the curve.
- `Radial_Profile` returns table with parameters of disc as functions of radius for a given radius range.

### Usage:
``` python3
from disc_verst import profiles

# Input parameters:
M = 1.5 * 2e33  # 1.5 * M_sun
alpha = 0.2
r = 1e10
Teff = 1e4

profiles.Vertical_Profile(M, alpha, r, Teff, input='Teff', structure='BellLin', mu=0.62,
                          n=100, add_Pi_values=True, path_dots='vs.dat')

profiles.S_curve(4e3, 1e4, M, alpha, r, input='Teff', structure='BellLin', mu=0.62, 
                 n=200, tau_break=False, path_dots='S-curve.dat', add_Pi_values=True)

rg = 3e5 * (M / 2e33)  # Schwarzschild radius
profiles.Radial_Profile(M, alpha, 3.1 * rg, 1e3 * rg, 1, input='Mdot_Mdot_edd', structure='BellLin', mu=0.62, 
                        n=200, tau_break=True, path_dots='radial_struct.dat', add_Pi_values=True)
```
Both `profiles` module and functions in it have help
``` python3
from disc_verst import profiles

help(profiles)
help(profiles.Vertical_Profile)
help(profiles.S_curve)
help(profiles.Radial_Profile)
```

## Physical background
### Main equations
The vertical structure of accretion disc is described by system of four ordinary differential equations with four 
boundary conditions at the disc surface and one additional boundary condition at the central plane for flux:
```math
\begin{split}
\frac{{\rm d}P}{{\rm d}z} &= -\rho\,\omega^2_{K} z \qquad\quad\,\, P_{\rm gas}(z_0) = P'; \\
\frac{{\rm d}\Sigma}{{\rm d}z} &= -2\rho \qquad\qquad\quad \Sigma(z_0) = 0; \\
\frac{{\rm d} T}{{\rm d} z} &= \nabla \frac{T}{P} \frac{{\rm d} P}{{\rm d} z} \qquad\quad T(z_0) = T_{\rm eff} = (Q_0/\sigma_{\rm SB})^{1/4}; \\
\frac{{\rm d}Q}{{\rm d}z} &= \frac32\omega_K \alpha P \qquad\quad Q(z_0) = \frac{3}{8\pi} \frac{F\omega_K}{r^2} = \frac{3}{8\pi}\dot{M}\omega_K^2 \left(1 - \sqrt{\frac{r_{\rm in}}{r}}\right) + \frac{3}{8\pi} \frac{F_{\rm in}\omega_K}{r^2} = Q_0, \quad Q(0) = 0; \\
&z \in [z_0, 0].
\end{split}
```
Here $P = P_{\rm tot} = P_{\rm gas} + P_{\rm rad} = P_{\rm gas} + aT^4/3, \Sigma, T$ and $Q$ are total pressure, 
column density, temperature and energy flux in the disc, $\nabla\equiv\frac{{\rm d}\ln T}{{\rm d}\ln P}$ is the temperature 
gradient (radiative or convective, according to Schwarzschild criterion), and $\alpha$ is Shakura-Sunyaev turbulent 
parameter ([Shakura & Sunyaev
1973](https://ui.adsabs.harvard.edu/abs/1973A&A....24..337S)). By default the inner viscous torque $F_{\rm in}=0$ (this case corresponds to a black hole as an accretor). 

After the normalizing $P_{\rm gas}, Q, T, \Sigma$ on their characteristic values $P_0, Q_0, T_0, \Sigma_{00}$, 
and replacing $z$ on $\hat{z} = 1 - z/z_0$ (in code it is the `t` variable), one has:
```math
\begin{split}
\frac{{\rm d}\hat{P}}{{\rm d}\hat{z}} &= \frac{z_0^2}{P_0}\,\omega^2_{\rm K} \,\rho (1-\hat{z}) - \frac{4aT_0^3}{3 P_0} \frac{{\rm d}\hat{T}}{{\rm d}\hat{z}} \qquad\qquad \hat{P}(0) = P'/P_0; \\ 
\frac{{\rm d}\hat{\Sigma}}{{\rm d}\hat{z}} &= 2\,\frac{z_0}{\Sigma_{00}}\,\rho \qquad\qquad\qquad\qquad\qquad\qquad\qquad  \hat{\Sigma}(0) = 0; \\
\frac{{\rm d}\hat{T}}{{\rm d}\hat{z}} &= \nabla \frac{\hat{T}}{P_{\rm tot}} z_0^2\,\omega^2_{\rm K} \,\rho (1-\hat{z}) \quad\qquad\qquad\qquad \hat{T}(0) = T_{\rm eff}/T_0; \\
\frac{{\rm d}\hat{Q}}{{\rm d}\hat{z}} &= -\frac32\,\frac{z_0}{Q_0}\,\omega_{\rm K} \alpha P_{\rm tot} \qquad\qquad\qquad \hat{Q}(0) = 1, \quad \hat{Q}(1) = 0; \\
P_{\rm tot} &= P_0\hat{P} + aT_0^4\hat{T}^4/3 \qquad\qquad\qquad\qquad\qquad \hat{z} \in [0, 1].
\end{split}
```

The initial boundary condition for gas pressure $P'$ is defined by the integral:
```math
P_{\rm gas}(z_0) + P_{\rm rad}(z_0) = P' + P_{\rm rad}(z_0) = \int_0^{2/3} \frac{\omega_{\rm K}^2 z_0}{\varkappa_{\rm R}(P_{\rm gas}, T(\tau))}\, {\rm d}\tau.
```

Characteristic values of pressure, temperature and mass coordinate are as follows:
```math
T_0 = \frac{\mu}{\mathcal{R}} \omega_{\rm K}^2 z_0^2, \quad
P_0 = \frac{4}{3}  \frac{Q_0}{\alpha z_0 \omega_{\rm K}}, \quad
\Sigma_{00} = \frac{28}{3} \frac{Q_0}{\alpha z_0^2 \omega_{\rm K}^3}.
```

### External irradiation
$T_{\rm vis}\equiv T_{\rm eff}$ in case of irradiation falling on the disc surface. We model irradiation in one of two ways:

(i). Via either irradiation temperature $T_{\rm irr}$ or irradiation parameter $C_{\rm irr}$: it is a simple 
   approach for irradiation, when the external flux doesn't penetrate into the disc and only heats the 
   disc surface. In this case only the boundary condition for temperature $\hat{T}$ changes:
```math
\hat{T}(0) = \frac1{T_0} \left(T_{\rm vis}^4 + T_{\rm irr}^4 \right)^{1/4}.
```

(ii). In the second approximation the external flux is penetrated into the disc and affect the energy flux
   and disc temperature. In this case following equations and boundary conditions change their form:
```math
\begin{split}
\frac{{\rm d}\hat{Q}}{{\rm d}\hat{z}} &= -\frac32\,\frac{z_0}{Q_0}\,\omega_{\rm K} \alpha P_{\rm tot} - \varepsilon\frac{z_0}{Q_0} \qquad\qquad \hat{Q}(0) = 1 + \frac{Q_{\rm irr}}{Q_0}; \\
\hat{T}(0) &= \frac1{T_0} \left(T_{\rm vis}^4 + Q_{\rm irr}/\sigma_{\rm SB} \right)^{1/4} \qquad\qquad\qquad\;\; \hat{\Sigma}(1) = \frac{\Sigma_0}{\Sigma_{00}}; \\
\end{split}
```
   where $\varepsilon, Q_{\rm irr}$ are additional heating rate and surface flux (see [Mescheryakov et al. 2011](https://ui.adsabs.harvard.edu/abs/2011AstL...37..311M})).

However the atmosphere model is unspecified, so $P'$ is given by the following algebraic equation:
```math
P_{\rm gas}(z_0) + P_{\rm rad}(z_0) = P' + P_{\rm rad}(z_0) = \frac23\,\frac{\omega_{\rm K}^2 z_0}{\varkappa_{\rm R}(P', T(z_0))}.
```


### Equation of state and opacity law
Equation of state (EoS) and opacity law:
```math
    \rho = \rho(P, T), \quad \varkappa_{\rm R} = \varkappa_{\rm R}(\rho, T)
```
can be set both analytically or by tabular values. For analytical description, the ideal gas equation is adopted:
```math
    \rho = \frac{\mu\,P}{\mathcal{R}\,T}\,
```
where $\mu$ is mean molecular weight, it's an input parameter `mu` of Structure class. 

An analytic opacity coefficient is approximated by a power-law function:
```math
    \varkappa_{\rm R} = \varkappa_0 \rho^{\zeta} T^{\gamma}.
```
There are following analytic opacity options: 
1. Kramers law for solar composition: $(\zeta = 1, \gamma = -7/2, \varkappa_0 = 5\cdot10^{24})$ and Thomson electron 
   scattering $(\varkappa_{\rm R} = 0.34)$.
2. Two analytic approximations by [Bell & Lin (1994)](http://adsabs.harvard.edu/abs/1994ApJ...427..987B) to opacity: 
   opacity from bound-free and free-free transitions $(\varkappa_0 = 1.5\cdot10^{20}, \zeta = 1, \gamma = -5/2)$, opacity 
   from scattering off hydrogen atoms $(\varkappa_0 = 1\cdot10^{-36}, \zeta = 1/3, \gamma = 10)$ and Thomson electron
   scattering $(\varkappa_{\rm R} = 0.34)$.

Tabular values of opacity and EoS are obtained by interpolation using `eos` and `kappa` modules from 
the [MESA code](http://mesa.sourceforge.net). In this case the additional input parameter is `abundance` - the chemical composition of the disc 
matter. It should be a dictionary with format {'isotope_name': abundance}, e.g. `{'h1': 0.7, 'he4': 0.3}`, look for full
list of available isotopes in the MESA source code. Also, you can use `'solar'` string to set the solar composition.


### Calculation
System has a single free parameter $z_0$ - the semi-thickness of the disc, which is found using so-called shooting method. 
Code integrates system over $\hat{z}$ from 0 to 1 with initial approximation of free parameter $z_0$, then changes 
its value and integrates the system in order to fulfill the additional condition for flux $\hat{Q}(1)$ at the symmetry 
plane of the disc. 

In the presence of external irradiation in scheme (i), the only change is the boundary condition 
for temperature. If irradiation is calculated through the advanced scheme (ii), the second free parameter is $\Sigma_0$ - the 
surface density of the disc. In this case code integrates system with all changes above and solve two-parameter 
$(z_0, \Sigma_0)$ optimization problem in order to fulfill both $\hat{Q}(1)$ and $\hat{\Sigma}(1)$ additional boundary 
conditions. Namely, code minimises function:
```math
\begin{cases}
    f(z_0)= \hat{Q}(1) &\text{without irradiation / with irradiation scheme (i);} \\
    f(z_0, \Sigma_0)= \hat{Q}(1)^2 + \left( \frac{\hat{\Sigma}(1) \Sigma_{00}}{\Sigma_0} - 1\right)^2 &\text{with irradiation scheme (ii).}
\end{cases}
```


## Calculation tips and tricks
Code was tested for disc $T_{\rm eff}\sim (10^3-10^6) \rm K$. However, there can be some convergence problems, especially when $P_{\rm rad}\geq P_{\rm gas}$.

### Without irradiation
<<<<<<< HEAD
If during the fitting process $P_{\rm gas}$ becomes negative then `PgasPradNotConvergeError` exception is raised failing the calculation. In this case we recommend to set manually the estimation of 'z0r' free parameter (usually smaller one). Also you can get additional information about the value of the free parameter during the fitting process through `verbose` parameter:
=======
Calculation can be failed, if during the fitting process $P_{\rm gas}$ become less than zero, the corresponding `PgasPradNotConvergeError` is raised. In this case one recommend to set manually the estimation of `z0r` free parameter (usually smaller estimation). Also you can get additional information about the value of free parameter during the fitting process through `verbose` parameter:
>>>>>>> 759430b1
``` python3
verstr = ...  # definition of the structure class
# let us set the free parameter estimation
# and print value of z0r parameter at each fitting iteration
z0r, result = vertstr.fit(z0r_estimation=0.05, verbose=True)
```
Note, that the higher $P_{\rm rad}/P_{\rm gas}$ value the more sensitive calculation convergence to 'z0r' estimation.

### With irradiation scheme (i)
<<<<<<< HEAD
If during the fitting process $P_{\rm gas}$ become less than zero then `PgasPradNotConvergeError` exception is raised. In this case we also recommend setting 'z0r' free parameter initial guess manually.
=======
Calculation can be failed, if during the fitting process $P_{\rm gas}$ become less than zero, the corresponding `PgasPradNotConvergeError` is raised. In this case again try to set manually the estimation of `z0r` free parameter.
>>>>>>> 759430b1

Another reason of calculation failure concerns the calculation of $P'$ pressure initial condition. In contrast to the 'no-irradiation' case, value of $P'$ is found as a root of the algebraic equation. If the default initial estimation of this root is poor then the root finding can fail (usually it means that during the root finding the $P_{\rm gas}$ becomes negative), and `PphNotConvergeError` exception is raised. We recommend to set `P_ph_0` parameter initial guess manually (usually higher):
``` python3
verstr = ...  # definition of the structure class
# let us set the free parameter estimation
# and set the estimation of pressure boundary condition
# and print value of z0r parameter at each fitting iteration
result = vertstr.fit(z0r_estimation=0.05, verbose=True, P_ph_0=1e5)
```

### With irradiation scheme (ii)
This case is similar to one for scheme (i), and the ways solving the convergence problem are almost the same. The main difference is the presence of the second free parameter of system `Sigma0_par`, the surface density $\Sigma_0$ of the disc. The additional convergence problem may occur during the finding for $Q_{\rm irr}$ and $\varepsilon$ irradiation terms. In this case `IrrNotConvergeError` exception is raised. We recommend to set initial guesses for the free parameters manually (usually smaller `z0r` and higher `Sigma0_par`) as well as the `P_ph_0` parameter. 

One specific case is unstable disc region, where the code may converge in both hot and cold disc state. Here, even for right `z0r` and `Sigma0_par` values, the wrong $P'$ root can be found due to wrong root estimation, which leads to code non-convergence. Then one recommends to set another `P_ph_0` estimation (much higher or smaller).
``` python3
verstr = ...  # definition of the structure class
# let us set the free parameters estimations
# and set the estimation of pressure boundary condition
# and print value of free parameters at each fitting iteration
result = vertstr.fit(z0r_estimation=0.07, Sigma0_estimation=5000, verbose=True, P_ph_0=1e5)
```

### Radial profile and S-curves
Radial profile calculates from `r_start` to `r_end`, and `r_start` should be less than `r_end`. Similarly, S-curve calculates from `Par_max` to `Par_min` (obviously, `Par_max` > `Par_min`). The estimations of all necessary parameters at the next point are taken from the previous points. Additionally, estimations of the parameters at the first point can be set manually. Usually this works well, but regions of small radii (big effective temperature, or accretion rate etc. for S-curve) may not converge due to high $P_{\rm rad}/P_{\rm gas}$. These points of corresponding profiles will be missed and marked as 'Non-converged_fits' in the code output (in output tables there wll be only the number of such 'Non-converged_fits'). 

In this case we recommend calculating such 'bad' regions again, but vise versa from higher radius (effective temperature etc.), where code has converged, to smaller radius. Then the initial guesses of the free parameters would become more suitable for convergence. Such vise versa calculation is easy to do, just swap `r_start` and `r_end` (`Par_max` and `Par_min`) so that `r_start` > `r_end` (`Par_max` < `Par_min`).

When calculating the profile and S-curve of a disc with irradiation scheme (ii), a discontinuity (gap) in the instability region may occur, resulting in a lack of smooth transition between the 'hot' and 'cold' stable disc regions. This can be identified by code convergence failure after the 'hot' stable disc region, leading to all corresponding points being labeled as 'Non-converged_fits'. To address this, simply calculate the 'cold' region using different 'z0r' and 'Sigma0_par' (and potentially 'P_ph_0') initial guesses.<|MERGE_RESOLUTION|>--- conflicted
+++ resolved
@@ -501,11 +501,7 @@
 Code was tested for disc $T_{\rm eff}\sim (10^3-10^6) \rm K$. However, there can be some convergence problems, especially when $P_{\rm rad}\geq P_{\rm gas}$.
 
 ### Without irradiation
-<<<<<<< HEAD
 If during the fitting process $P_{\rm gas}$ becomes negative then `PgasPradNotConvergeError` exception is raised failing the calculation. In this case we recommend to set manually the estimation of 'z0r' free parameter (usually smaller one). Also you can get additional information about the value of the free parameter during the fitting process through `verbose` parameter:
-=======
-Calculation can be failed, if during the fitting process $P_{\rm gas}$ become less than zero, the corresponding `PgasPradNotConvergeError` is raised. In this case one recommend to set manually the estimation of `z0r` free parameter (usually smaller estimation). Also you can get additional information about the value of free parameter during the fitting process through `verbose` parameter:
->>>>>>> 759430b1
 ``` python3
 verstr = ...  # definition of the structure class
 # let us set the free parameter estimation
@@ -515,11 +511,7 @@
 Note, that the higher $P_{\rm rad}/P_{\rm gas}$ value the more sensitive calculation convergence to 'z0r' estimation.
 
 ### With irradiation scheme (i)
-<<<<<<< HEAD
 If during the fitting process $P_{\rm gas}$ become less than zero then `PgasPradNotConvergeError` exception is raised. In this case we also recommend setting 'z0r' free parameter initial guess manually.
-=======
-Calculation can be failed, if during the fitting process $P_{\rm gas}$ become less than zero, the corresponding `PgasPradNotConvergeError` is raised. In this case again try to set manually the estimation of `z0r` free parameter.
->>>>>>> 759430b1
 
 Another reason of calculation failure concerns the calculation of $P'$ pressure initial condition. In contrast to the 'no-irradiation' case, value of $P'$ is found as a root of the algebraic equation. If the default initial estimation of this root is poor then the root finding can fail (usually it means that during the root finding the $P_{\rm gas}$ becomes negative), and `PphNotConvergeError` exception is raised. We recommend to set `P_ph_0` parameter initial guess manually (usually higher):
 ``` python3
