--- conflicted
+++ resolved
@@ -74,10 +74,6 @@
     h = (G * M * r) ** (1 / 2)
 
     Mdot_edd = 1.7e18 * M / M_sun
-<<<<<<< HEAD
-    c = cnst.c.cgs.value
-=======
->>>>>>> bb87c98e
     rg = 2 * G * M / c ** 2
 
     for i, Par in enumerate(np.r_[Par_max:Par_min:complex(0, n)]):
@@ -105,11 +101,8 @@
             Plot.append(Teff)
         elif output == 'Mdot':
             Plot.append(Mdot)
-<<<<<<< HEAD
-=======
         elif output == 'Mdot/Mdot_edd':
             Plot.append(Mdot / Mdot_edd)
->>>>>>> bb87c98e
         elif output == 'F':
             Plot.append(F)
         else:
@@ -119,12 +112,7 @@
     plt.xscale('log')
     plt.yscale('log')
     plt.xlabel(r'$\Sigma_0, \, g/cm^2$')
-<<<<<<< HEAD
-    plt.plot(Sigma_plot, Plot,  # label=r'r = {:g} cm'.format(r))
-             label='M = {:g}, r = {:g}'.format(M, r / rg))
-=======
     plt.plot(Sigma_plot, Plot, label=r'M = {:g} Msun, r = {:g} rg'.format(M / M_sun, r / rg))
->>>>>>> bb87c98e
     if output == 'Teff':
         plt.ylabel(r'$T_{\rm eff}, \, K$')
     elif output == 'Mdot':
@@ -219,13 +207,8 @@
     # vs = MesaVerticalStructure(M, alpha, r, F)
     # TempGrad_Plot(vs)
 
-<<<<<<< HEAD
-    # A = (1.7e18 * 3 * c ** 6 / (64 * np.pi * G ** 2)) ** (1 / 3) * (M * M_sun * sigmaSB * 1e16) ** (-1 / 3)
-    #
-=======
     A = (1.7e18 * 3 * c ** 6 / (64 * np.pi * G ** 2)) ** (1 / 3) * (M * M_sun * sigmaSB * 1e16) ** (-1 / 3)
 
->>>>>>> bb87c98e
     # B = 3 / (64 * np.pi) * 1.7e18 * c ** 6 * 1e-2 / (G ** 2 * sigmaSB * 1e16)
     # A = (B / M) ** (1 / 3)
     # print('{:g}'.format(A*rg))
@@ -233,18 +216,8 @@
     # print('{:g}'.format(A/r))
 
     # for M in [6 * M_sun, 1e2 * M_sun, 1e3 * M_sun, 1e4 * M_sun, 1e5 * M_sun, 1e7 * M_sun, 1e8 * M_sun]:
-<<<<<<< HEAD
-    # for M in [6e2 * M_sun]:
-    # M = 1e8 * M_sun
+    # for M in [6*M_sun, 60*M_sun, 600 * M_sun]:
     # c = cnst.c.cgs.value
-    # rg = 2 * G * M / c ** 2
-    # for r in [30 * rg, 60 * rg, 100 * rg, 150 * rg, 200 * rg, 300 * rg, 400 * rg]:
-    #     # c = cnst.c.cgs.value
-    #     # rg = 2 * G * M / c ** 2
-    #     # r = A * rg
-=======
-    # for M in [6*M_sun, 60*M_sun, 600 * M_sun]:
-    c = cnst.c.cgs.value
     M = 1e8 * M_sun
     rg = 2 * G * M / c ** 2
     for r in [30 * rg, 60 * rg, 100 * rg, 200 * rg, 300 * rg]:
@@ -326,20 +299,13 @@
     #     rg = 2 * G * M / c ** 2
     #     A = (1.7e18 * 3 * c ** 6 / (64 * np.pi * G ** 2)) ** (1 / 3) * (M * M_sun * sigmaSB * 1e16) ** (-1 / 3)
     #     r = A * rg
->>>>>>> bb87c98e
-    #     print('{:g}'.format(r))
-    #     print('{:g}'.format(M))
-    #     alpha = 0.5
-    #     Mdot_edd = 1.7e18 * M / M_sun
-<<<<<<< HEAD
-    #     S_curve(Mdot_edd * 1e-3, Mdot_edd, M, alpha, r, input='Mdot', output='Mdot')
-    #
-    # plt.savefig('fig/S-curve-big1.pdf')
-=======
+    #     print('{:g}'.format(r))
+    #     print('{:g}'.format(M))
+    #     alpha = 0.5
+    #     Mdot_edd = 1.7e18 * M / M_sun
     #     S_curve(Mdot_edd * 1e-4, 2 * Mdot_edd, M, alpha, r, input='Mdot', output='Teff')
     #
     # plt.savefig('fig/S-curve-big6.pdf')
->>>>>>> bb87c98e
     # plt.close()
 
     # Opacity_Plot(1e21, 1e27, M, alpha, r, input='Mdot')
@@ -386,12 +352,8 @@
     #     print('Teff = %d' % vs.Teff)
     #     print('tau = %d' % vs.tau0())
 
-<<<<<<< HEAD
-    # S_curve(1e17, 1e20, M, alpha, r, input='Mdot', output='Mdot')
-=======
     # S_curve(1e17, 1e20, M, alpha, r, 1000, input='Mdot', output='Mdot', save=False)
->>>>>>> bb87c98e
-    #
+
     # Sigma_up = 589 * (alpha / 0.1) ** (-0.78) * (r / 1e10) ** 1.07 * (M / M_sun) ** (-0.36)
     # Teff_up = 13100 * (alpha / 0.1) ** (-0.01) * (r / 1e10) ** (-0.08) * (M / M_sun) ** 0.03
     # Mdot_up = 1.05e17 * (alpha / 0.1) ** (-0.05) * (r / 1e10) ** 2.69 * (M / M_sun) ** (-0.9)
